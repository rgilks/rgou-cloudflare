--- conflicted
+++ resolved
@@ -26,11 +26,7 @@
 
       - name: Install Rust tools
         run: |
-<<<<<<< HEAD
-          cargo install wasm-pack --version 0.13.1 --locked || true
-=======
           cargo install wasm-pack --version 0.12.1 --locked || true
->>>>>>> 42bda390
 
       - name: Cache Rust dependencies
         uses: actions/cache@v4
